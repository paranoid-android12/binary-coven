import { forwardRef, useEffect, useLayoutEffect, useRef } from 'react';
import StartGame from './game/main';
import { EventBus } from './game/EventBus';

export interface IRefPhaserGame
{
    game: Phaser.Game | null;
    scene: Phaser.Scene | null;
}

interface IProps
{
    currentActiveScene?: (scene_instance: Phaser.Scene) => void
}

export const PhaserGame = forwardRef<IRefPhaserGame, IProps>(function PhaserGame({ currentActiveScene }, ref)
{
    const game = useRef<Phaser.Game | null>(null!);

    useLayoutEffect(() =>
    {
        if (game.current === null)
        {

            game.current = StartGame("game-container");

            if (typeof ref === 'function')
            {
                ref({ game: game.current, scene: null });
            } else if (ref)
            {
                ref.current = { game: game.current, scene: null };
            }

        }

        return () =>
        {
            if (game.current)
            {
                game.current.destroy(true);
                if (game.current !== null)
                {
                    game.current = null;
                }
            }
        }
    }, [ref]);

    useEffect(() =>
    {
        EventBus.on('current-scene-ready', (scene_instance: Phaser.Scene) =>
        {
            if (currentActiveScene && typeof currentActiveScene === 'function')
            {

                currentActiveScene(scene_instance);

            }

            if (typeof ref === 'function')
            {

                ref({ game: game.current, scene: scene_instance });
            
            } else if (ref)
            {

                ref.current = { game: game.current, scene: scene_instance };

            }
            
        });
        return () =>
        {

            EventBus.removeListener('current-scene-ready');
        
        }
    }, [currentActiveScene, ref]);

    // Start the programming game scene
    useEffect(() => {
        if (game.current) {
            // Wait a bit for the game to initialize, then start our scene
            const timer = setTimeout(() => {
                if (game.current) {
                    game.current.scene.start('ProgrammingGame');
                    game.current.scene.stop('MainMenu'); // Stop the default scene
                }
            }, 100);

            return () => clearTimeout(timer);
        }
    }, []);

    return (
<<<<<<< HEAD
        <div className='w-full border-4' id="game-container"></div>
=======
        <div id="game-container" style={{ width: '100%', height: '100%' }}></div>
>>>>>>> 3d598f22
    );

});
<|MERGE_RESOLUTION|>--- conflicted
+++ resolved
@@ -1,105 +1,101 @@
-import { forwardRef, useEffect, useLayoutEffect, useRef } from 'react';
-import StartGame from './game/main';
-import { EventBus } from './game/EventBus';
-
-export interface IRefPhaserGame
-{
-    game: Phaser.Game | null;
-    scene: Phaser.Scene | null;
-}
-
-interface IProps
-{
-    currentActiveScene?: (scene_instance: Phaser.Scene) => void
-}
-
-export const PhaserGame = forwardRef<IRefPhaserGame, IProps>(function PhaserGame({ currentActiveScene }, ref)
-{
-    const game = useRef<Phaser.Game | null>(null!);
-
-    useLayoutEffect(() =>
-    {
-        if (game.current === null)
-        {
-
-            game.current = StartGame("game-container");
-
-            if (typeof ref === 'function')
-            {
-                ref({ game: game.current, scene: null });
-            } else if (ref)
-            {
-                ref.current = { game: game.current, scene: null };
-            }
-
-        }
-
-        return () =>
-        {
-            if (game.current)
-            {
-                game.current.destroy(true);
-                if (game.current !== null)
-                {
-                    game.current = null;
-                }
-            }
-        }
-    }, [ref]);
-
-    useEffect(() =>
-    {
-        EventBus.on('current-scene-ready', (scene_instance: Phaser.Scene) =>
-        {
-            if (currentActiveScene && typeof currentActiveScene === 'function')
-            {
-
-                currentActiveScene(scene_instance);
-
-            }
-
-            if (typeof ref === 'function')
-            {
-
-                ref({ game: game.current, scene: scene_instance });
-            
-            } else if (ref)
-            {
-
-                ref.current = { game: game.current, scene: scene_instance };
-
-            }
-            
-        });
-        return () =>
-        {
-
-            EventBus.removeListener('current-scene-ready');
-        
-        }
-    }, [currentActiveScene, ref]);
-
-    // Start the programming game scene
-    useEffect(() => {
-        if (game.current) {
-            // Wait a bit for the game to initialize, then start our scene
-            const timer = setTimeout(() => {
-                if (game.current) {
-                    game.current.scene.start('ProgrammingGame');
-                    game.current.scene.stop('MainMenu'); // Stop the default scene
-                }
-            }, 100);
-
-            return () => clearTimeout(timer);
-        }
-    }, []);
-
-    return (
-<<<<<<< HEAD
-        <div className='w-full border-4' id="game-container"></div>
-=======
-        <div id="game-container" style={{ width: '100%', height: '100%' }}></div>
->>>>>>> 3d598f22
-    );
-
-});
+import { forwardRef, useEffect, useLayoutEffect, useRef } from 'react';
+import StartGame from './game/main';
+import { EventBus } from './game/EventBus';
+
+export interface IRefPhaserGame
+{
+    game: Phaser.Game | null;
+    scene: Phaser.Scene | null;
+}
+
+interface IProps
+{
+    currentActiveScene?: (scene_instance: Phaser.Scene) => void
+}
+
+export const PhaserGame = forwardRef<IRefPhaserGame, IProps>(function PhaserGame({ currentActiveScene }, ref)
+{
+    const game = useRef<Phaser.Game | null>(null!);
+
+    useLayoutEffect(() =>
+    {
+        if (game.current === null)
+        {
+
+            game.current = StartGame("game-container");
+
+            if (typeof ref === 'function')
+            {
+                ref({ game: game.current, scene: null });
+            } else if (ref)
+            {
+                ref.current = { game: game.current, scene: null };
+            }
+
+        }
+
+        return () =>
+        {
+            if (game.current)
+            {
+                game.current.destroy(true);
+                if (game.current !== null)
+                {
+                    game.current = null;
+                }
+            }
+        }
+    }, [ref]);
+
+    useEffect(() =>
+    {
+        EventBus.on('current-scene-ready', (scene_instance: Phaser.Scene) =>
+        {
+            if (currentActiveScene && typeof currentActiveScene === 'function')
+            {
+
+                currentActiveScene(scene_instance);
+
+            }
+
+            if (typeof ref === 'function')
+            {
+
+                ref({ game: game.current, scene: scene_instance });
+            
+            } else if (ref)
+            {
+
+                ref.current = { game: game.current, scene: scene_instance };
+
+            }
+            
+        });
+        return () =>
+        {
+
+            EventBus.removeListener('current-scene-ready');
+        
+        }
+    }, [currentActiveScene, ref]);
+
+    // Start the programming game scene
+    useEffect(() => {
+        if (game.current) {
+            // Wait a bit for the game to initialize, then start our scene
+            const timer = setTimeout(() => {
+                if (game.current) {
+                    game.current.scene.start('ProgrammingGame');
+                    game.current.scene.stop('MainMenu'); // Stop the default scene
+                }
+            }, 100);
+
+            return () => clearTimeout(timer);
+        }
+    }, []);
+
+    return (
+        <div id="game-container" style={{ width: '100%', height: '100%' }}></div>
+    );
+
+});